--- conflicted
+++ resolved
@@ -5,10 +5,7 @@
             src/TrendingTaskITSThr.cxx
             src/TrendingTaskITSFhr.cxx
             src/TrendingTaskITSCluster.cxx
-<<<<<<< HEAD
-=======
             src/TrendingTaskITSTracks.cxx
->>>>>>> 83dbec49
             src/TrendingTaskConfigITS.cxx
             src/TH2XlineReductor.cxx
             src/ITSFhrTask.cxx
@@ -51,10 +48,7 @@
                             include/ITS/TrendingTaskITSThr.h
                             include/ITS/TrendingTaskITSFhr.h
                             include/ITS/TrendingTaskITSCluster.h
-<<<<<<< HEAD
-=======
                             include/ITS/TrendingTaskITSTracks.h
->>>>>>> 83dbec49
                             include/ITS/TH2XlineReductor.h
                             include/ITS/ITSFhrTask.h
                             include/ITS/ITSFeeTask.h
@@ -112,10 +106,7 @@
         itsQCTrendingThr.json
         itsQCTrendingFhr.json
         itsQCTrendingCluster.json
-<<<<<<< HEAD
-=======
         itsQCTrendingTracks.json
->>>>>>> 83dbec49
         itsFhr.json
         itsFee.json
         itsCluster.json
